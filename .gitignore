# See http://help.github.com/ignore-files/ for more about ignoring files.

# compiled output
/dist
/tmp
/out-tsc
/.ng_pkg_build

# dependencies
/node_modules

# IDEs and editors
/.idea
.project
.classpath
.c9/
*.launch
.settings/
*.sublime-workspace

# IDE - VSCode
.vscode/*
!.vscode/settings.json
!.vscode/tasks.json
!.vscode/launch.json
!.vscode/extensions.json

# misc
/.sass-cache
/connect.lock
/coverage
/libpeerconnection.log
npm-debug.log
yarn-error.log
testem.log
/typings

# System Files
.DS_Store
Thumbs.db

# shared run configurations for the project
!/.idea/runConfigurations

<<<<<<< HEAD
# Angular files
=======
# Angular cache
>>>>>>> 7c390949
.angular/cache<|MERGE_RESOLUTION|>--- conflicted
+++ resolved
@@ -42,9 +42,5 @@
 # shared run configurations for the project
 !/.idea/runConfigurations
 
-<<<<<<< HEAD
-# Angular files
-=======
 # Angular cache
->>>>>>> 7c390949
 .angular/cache