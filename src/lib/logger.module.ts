<<<<<<< HEAD
import {CommonModule, DatePipe} from '@angular/common';
import {ModuleWithProviders, NgModule} from '@angular/core';
import {LoggerConfig} from './logger.config';
=======
import { CommonModule, DatePipe } from '@angular/common';
import { ClassProvider, ConstructorProvider, ExistingProvider, FactoryProvider, ModuleWithProviders, NgModule, ValueProvider } from '@angular/core';

import { NGXLogger } from './logger.service';
import { CustomNGXLoggerService } from './custom-logger.service';
import { INGXLoggerConfig, TOKEN_LOGGER_CONFIG } from './config/iconfig';
import { NGXLoggerConfigEngine } from './config/config-engine';
import { TOKEN_LOGGER_CONFIG_ENGINE } from './config/iconfig-engine';
import { NGXLoggerMapperService } from './mapper/mapper.service';
import { TOKEN_LOGGER_METADATA_SERVICE } from './metadata/imetadata.service';
import { NGXLoggerMetadataService } from './metadata/metadata.service';
import { TOKEN_LOGGER_RULES_SERVICE } from './rules/irules.service';
import { NGXLoggerRulesService } from './rules/rules.service';
import { TOKEN_LOGGER_MAPPER_SERVICE } from './mapper/imapper.service';
import { NGXLoggerWriterService } from './writer/writer.service';
import { TOKEN_LOGGER_WRITER_SERVICE } from './writer/iwriter.service';
import { NGXLoggerServerService } from './server/server.service';
import { TOKEN_LOGGER_SERVER_SERVICE } from './server/iserver.service';
>>>>>>> 444f97d5

@NgModule({
  imports: [
    CommonModule
  ],
  providers: [
<<<<<<< HEAD
    DatePipe
=======
    DatePipe // DatePipe is required by metadata-service.ts
>>>>>>> 444f97d5
  ]
})
export class LoggerModule {
  static forRoot(
    config: INGXLoggerConfig | null | undefined,
    customProvider?: {
      configProvider?: ValueProvider | ClassProvider | ConstructorProvider | ExistingProvider | FactoryProvider,
      configEngineProvider?: ValueProvider | ClassProvider | ConstructorProvider | ExistingProvider | FactoryProvider,
      metadataProvider?: ValueProvider | ClassProvider | ConstructorProvider | ExistingProvider | FactoryProvider,
      ruleProvider?: ValueProvider | ClassProvider | ConstructorProvider | ExistingProvider | FactoryProvider,
      mapperProvider?: ValueProvider | ClassProvider | ConstructorProvider | ExistingProvider | FactoryProvider,
      writerProvider?: ValueProvider | ClassProvider | ConstructorProvider | ExistingProvider | FactoryProvider,
      serverProvider?: ValueProvider | ClassProvider | ConstructorProvider | ExistingProvider | FactoryProvider,
    }
  ): ModuleWithProviders<LoggerModule> {
    if (!customProvider) {
      customProvider = {}
    }

    // default config provider
    if (!customProvider.configProvider) {
      customProvider.configProvider = { provide: TOKEN_LOGGER_CONFIG, useValue: config || {} };
    } else {
      // if the user provided its own config, we just make sure the injection token is correct
      if (customProvider.configProvider.provide !== TOKEN_LOGGER_CONFIG) {
        throw new Error(`Wrong injection token for configProvider, it should be ${TOKEN_LOGGER_CONFIG} and you used ${customProvider.configProvider.provide}`);
      }
    }

    // default configEngine provider
    if (!customProvider.configEngineProvider) {
      customProvider.configEngineProvider = { provide: TOKEN_LOGGER_CONFIG_ENGINE, useClass: NGXLoggerConfigEngine };
    } else {
      // if the user provided its own config, we just make sure the injection token is correct
      if (customProvider.configEngineProvider.provide !== TOKEN_LOGGER_CONFIG_ENGINE) {
        throw new Error(`Wrong injection token for configEngineProvider, it should be '${TOKEN_LOGGER_CONFIG_ENGINE}' and you used '${customProvider.configEngineProvider.provide}'`);
      }
    }

    // default metadata provider
    if (!customProvider.metadataProvider) {
      customProvider.metadataProvider = { provide: TOKEN_LOGGER_METADATA_SERVICE, useClass: NGXLoggerMetadataService };
    } else {
      // if the user provided its own config, we just make sure the injection token is correct
      if (customProvider.metadataProvider.provide !== TOKEN_LOGGER_METADATA_SERVICE) {
        throw new Error(`Wrong injection token for metadataProvider, it should be '${TOKEN_LOGGER_METADATA_SERVICE}' and you used '${customProvider.metadataProvider.provide}'`);
      }
    }

    // default rule provider
    if (!customProvider.ruleProvider) {
      customProvider.ruleProvider = { provide: TOKEN_LOGGER_RULES_SERVICE, useClass: NGXLoggerRulesService };
    } else {
      // if the user provided its own config, we just make sure the injection token is correct
      if (customProvider.ruleProvider.provide !== TOKEN_LOGGER_RULES_SERVICE) {
        throw new Error(`Wrong injection token for ruleProvider, it should be '${TOKEN_LOGGER_RULES_SERVICE}' and you used '${customProvider.ruleProvider.provide}'`);
      }
    }

    // default mapper provider
    if (!customProvider.mapperProvider) {
      customProvider.mapperProvider = { provide: TOKEN_LOGGER_MAPPER_SERVICE, useClass: NGXLoggerMapperService };
    } else {
      // if the user provided its own config, we just make sure the injection token is correct
      if (customProvider.mapperProvider.provide !== TOKEN_LOGGER_MAPPER_SERVICE) {
        throw new Error(`Wrong injection token for mapperProvider, it should be '${TOKEN_LOGGER_MAPPER_SERVICE}' and you used '${customProvider.mapperProvider.provide}'`);
      }
    }

    // default writer provider
    if (!customProvider.writerProvider) {
      customProvider.writerProvider = { provide: TOKEN_LOGGER_WRITER_SERVICE, useClass: NGXLoggerWriterService };
    } else {
      // if the user provided its own config, we just make sure the injection token is correct
      if (customProvider.writerProvider.provide !== TOKEN_LOGGER_WRITER_SERVICE) {
        throw new Error(`Wrong injection token for writerProvider, it should be '${TOKEN_LOGGER_WRITER_SERVICE}' and you used '${customProvider.writerProvider.provide}'`);
      }
    }

    // default server provider
    if (!customProvider.serverProvider) {
      customProvider.serverProvider = { provide: TOKEN_LOGGER_SERVER_SERVICE, useClass: NGXLoggerServerService };
    } else {
      // if the user provided its own config, we just make sure the injection token is correct
      if (customProvider.serverProvider.provide !== TOKEN_LOGGER_SERVER_SERVICE) {
        throw new Error(`Wrong injection token for serverProvider, it should be '${TOKEN_LOGGER_SERVER_SERVICE}' and you used '${customProvider.writerProvider.provide}'`);
      }
    }

    return {
      ngModule: LoggerModule,
      providers: [
<<<<<<< HEAD
        {provide: LoggerConfig, useValue: config || {}}
=======
        NGXLogger,
        customProvider.configProvider,
        customProvider.configEngineProvider,
        customProvider.metadataProvider,
        customProvider.ruleProvider,
        customProvider.mapperProvider,
        customProvider.writerProvider,
        customProvider.serverProvider,
        CustomNGXLoggerService,
>>>>>>> 444f97d5
      ]
    };
  }

  static forChild(): ModuleWithProviders<LoggerModule> {
    // todo : this forChild is useless for now because nothing is different from forRoot.
    // This should be implemented so that user can change the providers in the forChild
    return {
<<<<<<< HEAD
      ngModule: LoggerModule
=======
      ngModule: LoggerModule,
>>>>>>> 444f97d5
    };
  }
}<|MERGE_RESOLUTION|>--- conflicted
+++ resolved
@@ -1,8 +1,3 @@
-<<<<<<< HEAD
-import {CommonModule, DatePipe} from '@angular/common';
-import {ModuleWithProviders, NgModule} from '@angular/core';
-import {LoggerConfig} from './logger.config';
-=======
 import { CommonModule, DatePipe } from '@angular/common';
 import { ClassProvider, ConstructorProvider, ExistingProvider, FactoryProvider, ModuleWithProviders, NgModule, ValueProvider } from '@angular/core';
 
@@ -21,18 +16,13 @@
 import { TOKEN_LOGGER_WRITER_SERVICE } from './writer/iwriter.service';
 import { NGXLoggerServerService } from './server/server.service';
 import { TOKEN_LOGGER_SERVER_SERVICE } from './server/iserver.service';
->>>>>>> 444f97d5
 
 @NgModule({
   imports: [
     CommonModule
   ],
   providers: [
-<<<<<<< HEAD
-    DatePipe
-=======
     DatePipe // DatePipe is required by metadata-service.ts
->>>>>>> 444f97d5
   ]
 })
 export class LoggerModule {
@@ -125,9 +115,6 @@
     return {
       ngModule: LoggerModule,
       providers: [
-<<<<<<< HEAD
-        {provide: LoggerConfig, useValue: config || {}}
-=======
         NGXLogger,
         customProvider.configProvider,
         customProvider.configEngineProvider,
@@ -137,7 +124,6 @@
         customProvider.writerProvider,
         customProvider.serverProvider,
         CustomNGXLoggerService,
->>>>>>> 444f97d5
       ]
     };
   }
@@ -146,11 +132,7 @@
     // todo : this forChild is useless for now because nothing is different from forRoot.
     // This should be implemented so that user can change the providers in the forChild
     return {
-<<<<<<< HEAD
-      ngModule: LoggerModule
-=======
       ngModule: LoggerModule,
->>>>>>> 444f97d5
     };
   }
 }