# Changelog

All notable changes to this project will be documented in this file.

The format is based on [Keep a Changelog](https://keepachangelog.com/en/1.0.0/),
and this project adheres to [Semantic Versioning](https://semver.org/spec/v2.0.0.html).

## [Unreleased] - Merged features waiting to be published in upcoming version

<<<<<<< HEAD
### Added
- Added the function alterHttpRequest to allow users to tweak the HttpRequest just before it is sent to the API
=======
## [5.0.8] - 2022-02-20

### Changed
- Makes the DatePipe dependency Optional

### Breaking Changes
- If you use `timestampFormat`, you now need to manually provide `DatePipe` from @angular/common
  - If not provided, this will just display an error when logging, build will not break, your application will still run and logger will still produce an output

## [5.0.7] - 2022-01-22

### Fixed
- Now correctly secures `message` and `additional` from payload when sending log to server (fixes #286)
>>>>>>> ed81a2d3

## [5.0.6] - 2022-01-15

### Changed
- REVERT : testing project is now under main project (this was causing compilation error)

## [5.0.5] - 2022-01-15

### Changed
- testing project is now under main project (this was causing compilation error)

### Breaking changes
- ConfigEngine is not provided in DI anymore, this was causing a bug where all NGXLogger instances share the same config (only the forRoot call would make a NGXLogger instance independant) fixes #282
  - Now ConfigEngine is instantiated by the INGXLoggerConfigEngineFactory, the call is made in NGXLogger constructor
  - The INGXLoggerConfigEngineFactory is provided in DI if any user wants to tweak this behavior


## [5.0.4] - 2021-12-06

### Changed
- Lib is now built with Angular v13
- Lib is now built in ivy compatible mode (fixes #277)


## [5.0.3] - 2021-11-08

### Added
- Added a step in the ServerService that allow users to fully customise the body sent to the API (see example in customise [doc](docs/customising.md))


## [5.0.2] - 2021-11-08

### Changed
- HttpClientModule is not needed by default anymore
    If HttpClientModule is not imported and you use the ServerSide logger, it will log an error
    If HttpClientModule is not imported and you use the enableSourceMaps, it will log an error


## [5.0.1] - 2021-11-07

### Added
- NGXLogger is now fully customisable, see more in docs

### Changed
- Column number is now displayed by default in metadata
    before "... [my-component.ts:15] ..."
    after "... [my-component.ts:15:10] ..."
- null sent in message will still log something
    before "this.logger.error(null, myVar)" would not log anything, now it does
    if you want to come back to the old behavior, you can override INGXLoggerRulesService

### Breaking Changes
- LoggerConfig is renamed to INGXLoggerConfig
- NGXLogInterface is changed to INGXLoggerMetadata
- LoggerColorScheme is renamed to NGXLoggerColorScheme
- NGXMapperService is renamed to INGXLoggerMapperService
- NGXLoggerHttpService is renamed to INGXLoggerServerService
- If server logger fails it now throws an exception instead of logging an error
- LoggerUtils is deleted
- For server side logging : If an error is sent (in message or in additional) then we return the error.stack only. It was done only for message now it is also done for additional.
- NgxLoggerService is not a singleton anymore and respects Angular DI rules (before it was providedIn: 'root')

### Deprecated features
- CustomNGXLoggerService is now deprecated because the Logger is now fully customisable
- NGXLoggerMonitor is now deprecated, you should use INGXLoggerMonitor instead
- setCustomHttpHeaders is now deprecated, the property is now part of the config
- setCustomParams is now deprecated, the property is now part of the config
- setWithCredentialsOptionValue is now deprecated, the property is now part of the config


## [4.2.3, 4.3.0, 4.3.1, 4.3.2 and 4.3.3] - 2021-07-12 & 2021-07-13
NB : those changelogs where not added correctly when the version was published, I reread all the commits to update changelog

Note about version numbers :
4.2.3 was never published (but it was commited)
4.3.1 publish was bugged and was changed for 4.3.2 right after

### Breaking changes
- NGXLoggerService is now a singleton (used with providedIn: 'root')
  For information, this change was reverted in 5.x.x so that the lib respects Angular DI rules and you have control on how you want to provide NGXLogger instances

### Changes
- (internal) Changed the way some internal services were provided
- (internal) e2e project was deleted because it was not used
- Added forChild function to LoggerModule


## [4.2.2] - 2021-05-23

### Fixed

- Fix getcolor, colorscheme was not binded correctly [#253](https://github.com/dbfannin/ngx-logger/pull/253). Thanks [@jschank](https://github.com/jschank)

### Added

- Updates to Angular 11 [#251](https://github.com/dbfannin/ngx-logger/pull/251). Thanks [@bmtheo](https://github.com/bmtheo)


## [4.2.1] - 2021-02-23

### Fixed

- Fix for sourcemap parsing in Firefox [#227](https://github.com/dbfannin/ngx-logger/pull/227). Thanks [@bmtheo](https://github.com/bmtheo)
- Fix for logging complex structures (circular) without introducing a new dependency [#223](https://github.com/dbfannin/ngx-logger/pull/223). Thanks [@bmtheo](https://github.com/bmtheo)

## [4.2.0] - 2021-02-22

### Added

- A new option `proxiedSteps` {number} has been introduced. When set to a number, the given number of steps will be ignored in the stacktrace to compute the caller location. If you happen to always see the same location reported in the logs (for example a wrapper service of your own), tune this option to skip this step in the stack traces [#192](https://github.com/dbfannin/ngx-logger/pull/192). Thanks [@amilor](https://github.com/amilor) & [@bmtheo](https://github.com/bmtheo)
- New config option `disableFileDetails` (defaults to false). When set to `true`, filename details will not be shown in log messages ([#214](https://github.com/dbfannin/ngx-logger/pull/214)). Thanks [@Raphy](https://github.com/Raphy)
- Calling the `debug` endpoint now use `console.debug` api on the browser ([#213](https://github.com/dbfannin/ngx-logger/pull/213)). Thanks [@bmtheo](https://github.com/bmtheo)
- Gives direct accesss to current log levels through `level()` and `serverLogLevel()`. [#215](https://github.com/dbfannin/ngx-logger/pull/225). Thanks [@bmtheo](https://github.com/bmtheo)

### Fixed

- Fix missing `HttpClientModule` import ([#212](https://github.com/dbfannin/ngx-logger/pull/212)). Thanks [@markterrill](https://github.com/markterrill)
- Various dependencies bumps

### Changed

- Now in order to display the messages in the debug level you need to enable “verbose” or "debug" mode in the developer tools - console of the browser.

- Firefox – Enable debug
- Chrome – Enable verbose
- Edge – Enable verbose
- Opera – Enable verbose


## [4.1.8] - 2020-04-16

### Fixed

- Fixed issues with filename and line number being incorrect

## [4.1.7] - 2020-04-16

### Added

- Now supports custom color schemes for logs (see README)

## [4.1.5] - 2020-04-16

### Fixed

- Now support custom format timestamps in addition to pre-defined ones in Angular [@qortex](https://github.com/qortex). Fixes #178.

## Breaking changes for NGX Logger 3.\* to 4.\*

- Importing mocks and the logger testing module should now be imported from the new testing entrypoint
  - `import {LoggerTestingModule} from 'ngx-logger/testing';`<|MERGE_RESOLUTION|>--- conflicted
+++ resolved
@@ -7,10 +7,10 @@
 
 ## [Unreleased] - Merged features waiting to be published in upcoming version
 
-<<<<<<< HEAD
 ### Added
 - Added the function alterHttpRequest to allow users to tweak the HttpRequest just before it is sent to the API
-=======
+
+
 ## [5.0.8] - 2022-02-20
 
 ### Changed
@@ -20,16 +20,18 @@
 - If you use `timestampFormat`, you now need to manually provide `DatePipe` from @angular/common
   - If not provided, this will just display an error when logging, build will not break, your application will still run and logger will still produce an output
 
+
 ## [5.0.7] - 2022-01-22
 
 ### Fixed
 - Now correctly secures `message` and `additional` from payload when sending log to server (fixes #286)
->>>>>>> ed81a2d3
+
 
 ## [5.0.6] - 2022-01-15
 
 ### Changed
 - REVERT : testing project is now under main project (this was causing compilation error)
+
 
 ## [5.0.5] - 2022-01-15
 
