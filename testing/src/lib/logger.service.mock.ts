--- conflicted
+++ resolved
@@ -1,15 +1,9 @@
-<<<<<<< HEAD
-import {HttpHeaders, HttpParams} from '@angular/common/http';
-import {LoggerConfig, NGXLoggerMonitor} from 'ngx-logger';
-
-=======
 import { HttpHeaders, HttpParams } from '@angular/common/http';
 import { INGXLoggerMonitor, INGXLoggerConfig, NgxLoggerLevel } from 'ngx-logger';
 import { Injectable } from "@angular/core";
 
 // todo bmtheo, there should be an interface or something to make sure this mock sticks to the real API
 @Injectable()
->>>>>>> 444f97d5
 export class NGXLoggerMock {
 
   get level(): NgxLoggerLevel {
