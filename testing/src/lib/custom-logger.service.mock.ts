--- conflicted
+++ resolved
@@ -1,13 +1,10 @@
-<<<<<<< HEAD
-import {NGXLoggerMock} from './logger.service.mock';
-=======
 import { NGXLoggerMock } from './logger.service.mock';
 import { Injectable } from "@angular/core";
->>>>>>> 444f97d5
 
 /**
  * CustomNGXLoggerServiceMock is a mock for CustomNGXLoggerService
  */
+@Injectable()
 export class CustomNGXLoggerServiceMock {
 
   create(): NGXLoggerMock {
