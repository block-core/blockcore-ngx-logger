--- conflicted
+++ resolved
@@ -1,14 +1,3 @@
-<<<<<<< HEAD
-import {Observable, of} from 'rxjs';
-
-export class NGXMapperServiceMock {
-  constructor() {
-
-  }
-
-  public getCallerDetails(): Observable<{fileName: string, lineNumber: number, columnNumber: number}> {
-    return of({fileName: 'test.ts', lineNumber: 0, columnNumber: 0});
-=======
 import { Injectable } from '@angular/core';
 import { INGXLoggerConfig, INGXLoggerLogPosition, INGXLoggerMapperService, INGXLoggerMetadata } from 'ngx-logger';
 import { Observable, of } from 'rxjs';
@@ -17,6 +6,5 @@
 export class NGXLoggerMapperServiceMock implements INGXLoggerMapperService {
   public getLogPosition(config: INGXLoggerConfig, metadata: INGXLoggerMetadata): Observable<INGXLoggerLogPosition> {
     return of({ fileName: 'test.ts' });
->>>>>>> 444f97d5
   }
 }